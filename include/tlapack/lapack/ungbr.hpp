/// @file ungbr.hpp
/// @author Thijs Steel, KU Leuven, Belgium
/// Adapted from @see
/// https://github.com/Reference-LAPACK/lapack/tree/master/SRC/zungbr.f
//
// Copyright (c) 2021-2023, University of Colorado Denver. All rights reserved.
//
// This file is part of <T>LAPACK.
// <T>LAPACK is free software: you can redistribute it and/or modify it under
// the terms of the BSD 3-Clause license. See the accompanying LICENSE file.

#ifndef TLAPACK_UNGBR_HH
#define TLAPACK_UNGBR_HH

#include "tlapack/base/utils.hpp"
#include "tlapack/lapack/unglq.hpp"
#include "tlapack/lapack/ungqr.hpp"

namespace tlapack {

/**
 * Options struct for ungbr
 */
struct UngbrOpts {
    size_t nb = 32;  ///< Block size
};

/** Worspace query of ungbr_q()
 *
 * @param[in] k integer.
 *      k is the number of columns
 *      in the original m-by-k matrix reduced by gebrd.
 *
 * @param[in,out] A m-by-n matrix.
 *
 * @param[in] tau vector.
 *      tau is a vector of length min(m,k)
 *      tau(i) must contain the scalar factor of the elementary
 *      reflector H(i), which determines Q, as
 *      returned by gebrd in its array argument tauq.
 *
 * @return WorkInfo The amount workspace required.
 *
 * @param[in] opts Options.
 *
 * @ingroup workspace_query
 */
template <class T, TLAPACK_SMATRIX matrix_t, TLAPACK_SVECTOR vector_t>
constexpr WorkInfo ungbr_q_worksize(const size_type<matrix_t> k,
                                    matrix_t& A,
                                    const vector_t& tau,
                                    const UngbrOpts& opts = {})
{
    using idx_t = size_type<matrix_t>;
    using range = pair<idx_t, idx_t>;

    const idx_t m = nrows(A);

    ungqr_opts_t<matrix_t> ungqrOpts;
    ungqrOpts.nb = opts.nb;
    ungqrOpts.work = opts.work;
    if (m >= k) {
<<<<<<< HEAD
        ungqr_worksize(A, tau, workinfo, ungqrOpts);
    }
    else {
        auto A2 = slice(A, pair{0, m - 1}, pair{0, m - 1});
        auto tau2 = slice(tau, pair{0, m - 1});
        ungqr_worksize(A2, tau2, workinfo, ungqrOpts);
=======
        return ungqr_worksize<T>(A, tau, opts);
    }
    else {
        auto&& A2 = slice(A, range{0, m - 1}, range{0, m - 1});
        auto&& tau2 = slice(tau, range{0, m - 1});
        return ungqr_worksize<T>(A2, tau2, opts);
>>>>>>> b705278f
    }
}

/** Worspace query of ungbr_p()
 *
 * @param[in] k integer.
 *      k is the number of rows
 *      in the original k-by-n matrix reduced by gebrd.
 *
 * @param[in,out] A m-by-n matrix.
 *
 * @param[in] tau vector.
 *      tau is a vector of length min(k,n)
 *      tau(i) must contain the scalar factor of the elementary
 *      reflector G(i), which determines P**H, as
 *      returned by gebrd in its array argument taup.
 *
 * @return WorkInfo The amount workspace required.
 *
 * @param[in] opts Options.
 *
 * @ingroup workspace_query
 */
template <class T, TLAPACK_SMATRIX matrix_t, TLAPACK_SVECTOR vector_t>
constexpr WorkInfo ungbr_p_worksize(const size_type<matrix_t> k,
                                    matrix_t& A,
                                    const vector_t& tau,
                                    const UngbrOpts& opts = {})
{
    using idx_t = size_type<matrix_t>;
    using range = pair<idx_t, idx_t>;

    const idx_t n = ncols(A);

<<<<<<< HEAD
    unglq_opts_t<matrix_t> unglqOpts;
    unglqOpts.nb = opts.nb;
    unglqOpts.work = opts.work;
    if (k < n) {
        unglq_worksize(A, tau, workinfo, unglqOpts);
    }
    else {
        auto A2 = slice(A, pair{0, n - 1}, pair{0, n - 1});
        auto tau2 = slice(tau, pair{0, n - 1});
        unglq_worksize(A2, tau2, workinfo, unglqOpts);
=======
    if (m >= k) {
        auto&& A2 = slice(A, range{0, n - 1}, range{0, n - 1});
        auto&& tau2 = slice(tau, range{0, n - 1});
        return unglq_worksize<T>(A2, tau2, opts);
    }
    else {
        return unglq_worksize<T>(A, tau, opts);
>>>>>>> b705278f
    }
}

/** Generates the unitary matrix Q
 *  determined by gebrd when reducing a matrix A to bidiagonal
 *  form: A = Q * B * P**H.  Q is defined as a product of
 *  elementary reflectors H(i).
 *
 *  A is assumed to have been an M-by-K matrix, and Q is of order M:
 *  if m >= k, Q = H(1) H(2) . . . H(k) and ungbr returns the first n
 *  columns of Q, where m >= n >= k;
 *  if m < k, Q = H(1) H(2) . . . H(m-1) and ungbr returns Q as an
 *  M-by-M matrix.
 *
 * @param[in] k integer.
 *      k is the number of columns
 *      in the original m-by-k matrix reduced by gebrd.
 *
 * @param[in,out] A m-by-n matrix.
 *      On entry, the vectors which define the elementary reflectors
 *      as returned by gebrd.
 *      On exit, the m-by-n matrix Q.
 *
 * @param[in] tau vector.
 *      tau is a vector of length min(m,k)
 *      tau(i) must contain the scalar factor of the elementary
 *      reflector H(i), which determines Q, as
 *      returned by gebrd in its array argument tauq.
 *
 * @param[in] opts Options.
 *
 * @ingroup computational
 */
template <TLAPACK_SMATRIX matrix_t, TLAPACK_SVECTOR vector_t>
int ungbr_q(const size_type<matrix_t> k,
            matrix_t& A,
            const vector_t& tau,
            const UngbrOpts& opts = {})
{
    using T = type_t<matrix_t>;
    using real_t = real_type<T>;
    using idx_t = size_type<matrix_t>;
    using range = pair<idx_t, idx_t>;

    // constants
    const real_t zero(0);
    const real_t one(1);
    const idx_t m = nrows(A);
<<<<<<< HEAD

    // Allocates workspace
    vectorOfBytes localworkdata;
    Workspace work = [&]() {
        workinfo_t workinfo;
        ungbr_q_worksize(k, A, tau, workinfo, opts);
        return alloc_workspace(localworkdata, workinfo, opts.work);
    }();
=======
>>>>>>> b705278f

    UngqrOpts ungqrOpts;
    ungqrOpts.nb = opts.nb;
<<<<<<< HEAD
    ungqrOpts.work = work;
=======
>>>>>>> b705278f
    if (m >= k) {
        // If m >= k, assume m >= n >= k
        ungqr(A, tau, ungqrOpts);
    }
    else {
        // Shift the vectors which define the elementary reflectors one
        // column to the right, and set the first row and column of Q
        // to those of the unit matrix
        for (idx_t j = m - 1; j > 0; --j) {
            A(0, j) = zero;
            for (idx_t i = j + 1; i < m; ++i)
                A(i, j) = A(i, j - 1);
        }
        A(0, 0) = one;
        for (idx_t i = 1; i < m; ++i)
            A(i, 0) = zero;
        if (m > 1) {
            // Form Q(1:m,1:m)
            auto A2 = slice(A, range{1, m}, range{1, m});
            auto tau2 = slice(tau, range{0, m - 1});
            ungqr(A2, tau2, ungqrOpts);
        }
    }

    return 0;
}

/** Generates the unitary matrix P**H
 *  determined by gebrd when reducing a matrix A to bidiagonal
 *  form: A = Q * B * P**H.  P**H is defined as a product of
 *  elementary reflectors G(i).
 *
 *  A is assumed to have been an K-by-N matrix, and P**H
 *  is of order N:
 *  if k < n, P**H = G(k) . . . G(2) G(1) and ungbr_p returns the first m
 *  rows of P**H, where n >= m >= k;
 *  if k >= n, P**H = G(n-1) . . . G(2) G(1) and ungbr_p returns P**H as an
 *  N-by-N matrix.
 *
 * @param[in] k integer.
 *      k is the number of rows
 *      in the original k-by-n matrix reduced by gebrd.
 *
 * @param[in,out] A m-by-n matrix.
 *      On entry, the vectors which define the elementary reflectors
 *      as returned by gebrd. On exit, the m-by-n matrix P**H.
 *
 * @param[in] tau vector.
 *      tau is a vector of length min(k,n)
 *      tau(i) must contain the scalar factor of the elementary
 *      reflector G(i), which determines P**H, as
 *      returned by gebrd in its array argument taup.
 *
 * @param[in] opts Options.
 *
 * @ingroup computational
 */
template <TLAPACK_SMATRIX matrix_t, TLAPACK_SVECTOR vector_t>
int ungbr_p(const size_type<matrix_t> k,
            matrix_t& A,
            const vector_t& tau,
            const UngbrOpts& opts = {})
{
    using T = type_t<matrix_t>;
    using real_t = real_type<T>;
    using idx_t = size_type<matrix_t>;
    using range = pair<idx_t, idx_t>;

    // constants
    const real_t zero(0);
    const real_t one(1);
    const idx_t n = ncols(A);

<<<<<<< HEAD
    // Allocates workspace
    vectorOfBytes localworkdata;
    Workspace work = [&]() {
        workinfo_t workinfo;
        ungbr_p_worksize(k, A, tau, workinfo, opts);
        return alloc_workspace(localworkdata, workinfo, opts.work);
    }();

    unglq_opts_t<matrix_t> unglqOpts;
    unglqOpts.nb = opts.nb;
    unglqOpts.work = work;
=======
    UnglqOpts unglqOpts;
    unglqOpts.nb = opts.nb;
>>>>>>> b705278f
    //
    // Form P**H, determined by a call to gebrd to reduce a k-by-n
    // matrix
    //
    if (k < n) {
        // If m >= k, assume m >= n >= k
        unglq(A, tau, unglqOpts);
    }
    else {
        // Shift the vectors which define the elementary reflectors one
        // row downward, and set the first row and column of P**H to
        // those of the unit matrix
        A(0, 0) = one;
        for (idx_t i = 1; i < n; ++i) {
            A(i, 0) = zero;
        }
        for (idx_t j = 1; j < n; ++j) {
            for (idx_t i = j - 1; i > 0; --i) {
                A(i, j) = A(i - 1, j);
            }
            A(0, j) = zero;
        }
        if (n > 1) {
            auto A2 = slice(A, range{1, n}, range{1, n});
            auto tau2 = slice(tau, range{0, n - 1});
            unglq(A2, tau2, unglqOpts);
        }
    }

    return 0;
}

}  // namespace tlapack

#endif  // TLAPACK_UNGBR_HH<|MERGE_RESOLUTION|>--- conflicted
+++ resolved
@@ -56,25 +56,13 @@
 
     const idx_t m = nrows(A);
 
-    ungqr_opts_t<matrix_t> ungqrOpts;
-    ungqrOpts.nb = opts.nb;
-    ungqrOpts.work = opts.work;
     if (m >= k) {
-<<<<<<< HEAD
-        ungqr_worksize(A, tau, workinfo, ungqrOpts);
-    }
-    else {
-        auto A2 = slice(A, pair{0, m - 1}, pair{0, m - 1});
-        auto tau2 = slice(tau, pair{0, m - 1});
-        ungqr_worksize(A2, tau2, workinfo, ungqrOpts);
-=======
         return ungqr_worksize<T>(A, tau, opts);
     }
     else {
         auto&& A2 = slice(A, range{0, m - 1}, range{0, m - 1});
         auto&& tau2 = slice(tau, range{0, m - 1});
         return ungqr_worksize<T>(A2, tau2, opts);
->>>>>>> b705278f
     }
 }
 
@@ -109,18 +97,6 @@
 
     const idx_t n = ncols(A);
 
-<<<<<<< HEAD
-    unglq_opts_t<matrix_t> unglqOpts;
-    unglqOpts.nb = opts.nb;
-    unglqOpts.work = opts.work;
-    if (k < n) {
-        unglq_worksize(A, tau, workinfo, unglqOpts);
-    }
-    else {
-        auto A2 = slice(A, pair{0, n - 1}, pair{0, n - 1});
-        auto tau2 = slice(tau, pair{0, n - 1});
-        unglq_worksize(A2, tau2, workinfo, unglqOpts);
-=======
     if (m >= k) {
         auto&& A2 = slice(A, range{0, n - 1}, range{0, n - 1});
         auto&& tau2 = slice(tau, range{0, n - 1});
@@ -128,7 +104,6 @@
     }
     else {
         return unglq_worksize<T>(A, tau, opts);
->>>>>>> b705278f
     }
 }
 
@@ -177,24 +152,9 @@
     const real_t zero(0);
     const real_t one(1);
     const idx_t m = nrows(A);
-<<<<<<< HEAD
-
-    // Allocates workspace
-    vectorOfBytes localworkdata;
-    Workspace work = [&]() {
-        workinfo_t workinfo;
-        ungbr_q_worksize(k, A, tau, workinfo, opts);
-        return alloc_workspace(localworkdata, workinfo, opts.work);
-    }();
-=======
->>>>>>> b705278f
 
     UngqrOpts ungqrOpts;
     ungqrOpts.nb = opts.nb;
-<<<<<<< HEAD
-    ungqrOpts.work = work;
-=======
->>>>>>> b705278f
     if (m >= k) {
         // If m >= k, assume m >= n >= k
         ungqr(A, tau, ungqrOpts);
@@ -268,22 +228,8 @@
     const real_t one(1);
     const idx_t n = ncols(A);
 
-<<<<<<< HEAD
-    // Allocates workspace
-    vectorOfBytes localworkdata;
-    Workspace work = [&]() {
-        workinfo_t workinfo;
-        ungbr_p_worksize(k, A, tau, workinfo, opts);
-        return alloc_workspace(localworkdata, workinfo, opts.work);
-    }();
-
-    unglq_opts_t<matrix_t> unglqOpts;
-    unglqOpts.nb = opts.nb;
-    unglqOpts.work = work;
-=======
     UnglqOpts unglqOpts;
     unglqOpts.nb = opts.nb;
->>>>>>> b705278f
     //
     // Form P**H, determined by a call to gebrd to reduce a k-by-n
     // matrix
